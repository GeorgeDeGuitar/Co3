--- conflicted
+++ resolved
@@ -3,26 +3,14 @@
 * Important Note:
 
 The main branch is currently under refactoring:
-<<<<<<< HEAD
--data_manage: files for dataset generation and data processing;
--losses: definitions of losses while training;
--models: the models of completion network, context discriminator and surface discriminator;
--trains: files for network training under various missing region scales;
-=======
   -data_management: files for dataset generation and data processing;
   -losses: definitions of losses while training;
   -models: the models of completion network, context discriminator and surface discriminator;
   -trains: files for network training under various missing region scales;
   -test_dataset: dataset samples for training and inference.
->>>>>>> f2bc0fed
   
 The most complete code is in the ganbest branch, but not well-organized.
 
 * Environment
-<<<<<<< HEAD
-- Python 3.10.13
-- CUDA 12.4
-=======
   - Python 3.10.13
   - CUDA 12.4
->>>>>>> f2bc0fed
